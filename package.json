{
    "name": "mobstac-awesome-qr",
<<<<<<< HEAD
    "version": "2.0.9",
=======
    "version": "2.1.2",
>>>>>>> 16724f4e
    "description": "MobStac Awesome QR code library",
    "homepage": "https://github.com/mobstac/mobstac-awesome-qr",
    "bugs": "https://github.com/mobstac/mobstac-awesome-qr/issues",
    "main": "lib/index.js",
    "types": "lib/index.d.ts",
    "scripts": {
        "test": "nyc mocha",
        "build": "tsc && webpack",
        "format": "prettier --write \"src/**/*.ts\" \"src/**/*.js\"",
        "lint": "tslint -p tsconfig.json",
        "prepare": "npm run build",
        "prepublishOnly": "npm test",
        "version": "npm run format && git add -A src",
        "postversion": "git push && git push --tags"
    },
    "nyc": {
        "include": [
            "src/**/*.ts",
            "src/**/*.tsx"
        ],
        "extension": [
            ".ts",
            ".tsx"
        ],
        "require": [
            "ts-node/register"
        ],
        "reporter": [
            "text-summary",
            "html"
        ],
        "sourceMap": true,
        "instrument": true
    },
    "keywords": [],
    "author": "MobStac Inc",
    "license": "Apache-2.0",
    "devDependencies": {
        "@types/chai": "4.1.7",
        "@types/mocha": "5.2.6",
        "chai": "4.2.0",
        "file-loader": "^4.2.0",
        "json-loader": "^0.5.7",
        "mocha": "^6.2.0",
        "nyc": "^14.1.1",
        "prettier": "1.16.4",
        "source-map-support": "0.5.11",
        "ts-loader": "5.3.3",
        "ts-node": "8.0.3",
        "tslint": "5.14.0",
        "tslint-config-prettier": "1.18.0",
        "typescript": "3.4.3",
        "webpack": "4.29.6",
        "webpack-cli": "3.3.0"
    },
    "files": [
        "lib/**/*",
        "src/assets/**/*"
    ],
    "dependencies": {
        "@svgdotjs/svg.js": "^3.0.16",
        "@types/node": "11.13.0",
        "canvas": "2.5.0",
        "svgdom": "^0.1.8"
    }
}<|MERGE_RESOLUTION|>--- conflicted
+++ resolved
@@ -1,10 +1,6 @@
 {
     "name": "mobstac-awesome-qr",
-<<<<<<< HEAD
-    "version": "2.0.9",
-=======
-    "version": "2.1.2",
->>>>>>> 16724f4e
+    "version": "2.1.5-beta.1",
     "description": "MobStac Awesome QR code library",
     "homepage": "https://github.com/mobstac/mobstac-awesome-qr",
     "bugs": "https://github.com/mobstac/mobstac-awesome-qr/issues",
@@ -67,7 +63,6 @@
     "dependencies": {
         "@svgdotjs/svg.js": "^3.0.16",
         "@types/node": "11.13.0",
-        "canvas": "2.5.0",
-        "svgdom": "^0.1.8"
+        "canvas": "2.5.0"
     }
 }