--- conflicted
+++ resolved
@@ -1,10 +1,6 @@
 {
     "name": "mobstac-awesome-qr",
-<<<<<<< HEAD
-    "version": "2.1.8-beta.25",
-=======
-    "version": "2.1.9",
->>>>>>> cf8b0300
+    "version": "2.1.8-beta.26",
     "description": "MobStac Awesome QR code library",
     "homepage": "https://github.com/mobstac/mobstac-awesome-qr",
     "bugs": "https://github.com/mobstac/mobstac-awesome-qr/issues",
