--- conflicted
+++ resolved
@@ -17,11 +17,11 @@
 
 import { SVGDrawing } from './Svg';
 
-// if (isNode) {
-//     const path = require('path');
-//     const fontPath = path.join(__dirname, '../src/assets/fonts/Roboto/Roboto-Regular.ttf');
-//     registerFont(fontPath, { family: 'Roboto' });
-// }
+if (isNode) {
+    const path = require('path');
+    const fontPath = path.join(__dirname, '../src/assets/fonts/Roboto/Roboto-Regular.ttf');
+    registerFont(fontPath, { family: 'Roboto' });
+}
 
 
 export class QRPolynomial {
@@ -170,11 +170,7 @@
     public dataCache?: any[];
     public dataList: QR8bitByte[] = [];
     public drawing: Drawing;
-<<<<<<< HEAD
     // public svgDrawing: SVGDrawing;
-=======
-    public svgDrawing: SVGDrawing;
->>>>>>> 6d8fe1a5
     // @ts-ignore
     public canvas: Canvas;
     public svg: any = '';
@@ -188,11 +184,7 @@
         this.addData(config.text);
         this.make();
         this.drawing = new Drawing(this.moduleCount, this.patternPosition, config, this.isDark, this.modules);
-<<<<<<< HEAD
         // this.svgDrawing = new SVGDrawing(this.moduleCount, this.patternPosition, config, this.isDark, this.modules);
-=======
-        this.svgDrawing = new SVGDrawing(this.moduleCount, this.patternPosition, config, this.isDark, this.modules);
->>>>>>> 6d8fe1a5
     }
 
     get patternPosition() {
