--- conflicted
+++ resolved
@@ -15,12 +15,9 @@
 } from './Enums';
 import { QRCodeConfig, QRDrawingConfig } from './Types';
 import { isNode, loadImage } from './Util';
-<<<<<<< HEAD
-=======
 
 import { SVGDrawing } from './Svg';
 
->>>>>>> 5be4f6d7
 if (isNode) {
     const path = require('path');
     const fontPath = path.join(__dirname, '../src/assets/fonts/Roboto/Roboto-Regular.ttf');
@@ -563,7 +560,6 @@
         // Leave room for margin
         mainContext.translate(this.config.margin, this.config.margin);
         mainContext.save();
-
         const backgroundCanvas = createCanvas(this.config.size, this.config.size, this.canvasType);
         const backgroundContext = backgroundCanvas.getContext('2d');
         return this.addBackground(backgroundContext, this.config.size,this.config.moduleSize, this.config.backgroundImage, this.config.backgroundColor)
@@ -621,7 +617,6 @@
             default:
                 return canvas;
         }
-        
         finalContext.fillStyle = gradient;
         if(this.config.designBorder){ 
             finalContext.strokeStyle = "black";
